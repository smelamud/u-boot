// SPDX-License-Identifier: GPL-2.0+
/* Copyright (C) 2024 Linaro Ltd. */

#include <command.h>
#include <console.h>
#include <display_options.h>
#include <efi_loader.h>
#include <image.h>
#include <lwip/apps/http_client.h>
#include "lwip/altcp_tls.h"
#include <lwip/timeouts.h>
#include <rng.h>
#include <mapmem.h>
#include <net.h>
#include <time.h>
#include <dm/uclass.h>

#define SERVER_NAME_SIZE 254
#define HTTP_PORT_DEFAULT 80
#define HTTPS_PORT_DEFAULT 443
#define PROGRESS_PRINT_STEP_BYTES (100 * 1024)

enum done_state {
	NOT_DONE = 0,
	SUCCESS = 1,
	FAILURE = 2
};

struct wget_ctx {
	char server_name[SERVER_NAME_SIZE];
	u16 port;
	char *path;
	ulong daddr;
	ulong saved_daddr;
	ulong size;
	ulong prevsize;
	ulong start_time;
	enum done_state done;
};

<<<<<<< HEAD
static void wget_lwip_fill_info(struct pbuf *hdr, u16_t hdr_len, u32_t hdr_cont_len)
{
	if (wget_info->headers && hdr_len < MAX_HTTP_HEADERS_SIZE)
		pbuf_copy_partial(hdr, (void *)wget_info->headers, hdr_len, 0);
	wget_info->hdr_cont_len = (u32)hdr_cont_len;
}

static void wget_lwip_set_file_size(u32_t rx_content_len)
{
	wget_info->file_size = (ulong)rx_content_len;
}

static int parse_url(char *url, char *host, u16 *port, char **path)
=======
bool wget_validate_uri(char *uri);

int mbedtls_hardware_poll(void *data, unsigned char *output, size_t len,
			  size_t *olen)
{
	struct udevice *dev;
	int ret;

	*olen = 0;

	ret = uclass_get_device(UCLASS_RNG, 0, &dev);
	if (ret) {
		log_err("Failed to get an rng: %d\n", ret);
		return ret;
	}
	ret = dm_rng_read(dev, output, len);
	if (ret)
		return ret;

	*olen = len;

	return 0;
}

static int parse_url(char *url, char *host, u16 *port, char **path,
		     bool *is_https)
>>>>>>> 3073246d
{
	char *p, *pp;
	long lport;
	size_t prefix_len = 0;

	if (!wget_validate_uri(url)) {
		log_err("Invalid URL. Use http(s)://\n");
		return -EINVAL;
	}

	*is_https = false;
	*port = HTTP_PORT_DEFAULT;
	prefix_len = strlen("http://");
	p = strstr(url, "http://");
	if (!p) {
		p = strstr(url, "https://");
		prefix_len = strlen("https://");
		*port = HTTPS_PORT_DEFAULT;
		*is_https = true;
	}

	p += prefix_len;

	/* Parse hostname */
	pp = strchr(p, ':');
	if (!pp)
		pp = strchr(p, '/');
	if (!pp)
		return -EINVAL;

	if (p + SERVER_NAME_SIZE <= pp)
		return -EINVAL;

	memcpy(host, p, pp - p);
	host[pp - p] = '\0';

	if (*pp == ':') {
		/* Parse port number */
		p = pp + 1;
		lport = simple_strtol(p, &pp, 10);
		if (pp && *pp != '/')
			return -EINVAL;
		if (lport > 65535)
			return -EINVAL;
		*port = (u16)lport;
	}

	if (*pp != '/')
		return -EINVAL;
	*path = pp;

	return 0;
}

/*
 * Legacy syntax support
 * Convert [<server_name_or_ip>:]filename into a URL if needed
 */
static int parse_legacy_arg(char *arg, char *nurl, size_t rem)
{
	char *p = nurl;
	size_t n;
	char *col = strchr(arg, ':');
	char *env;
	char *server;
	char *path;

	if (strstr(arg, "http") == arg) {
		n = snprintf(nurl, rem, "%s", arg);
		if (n < 0 || n > rem)
			return -1;
		return 0;
	}

	n = snprintf(p, rem, "%s", "http://");
	if (n < 0 || n > rem)
		return -1;
	p += n;
	rem -= n;

	if (col) {
		n = col - arg;
		server = arg;
		path = col + 1;
	} else {
		env = env_get("httpserverip");
		if (!env)
			env = env_get("serverip");
		if (!env) {
			log_err("error: httpserver/serverip has to be set\n");
			return -1;
		}
		n = strlen(env);
		server = env;
		path = arg;
	}

	if (rem < n)
		return -1;
	strlcpy(p, server, n);
	p += n;
	rem -= n;
	if (rem < 1)
		return -1;
	*p = '/';
	p++;
	rem--;
	n = strlen(path);
	if (rem < n)
		return -1;
	strlcpy(p, path, n);
	p += n;
	rem -= n;
	if (rem < 1)
		return -1;
	*p = '\0';

	return 0;
}

static err_t httpc_recv_cb(void *arg, struct altcp_pcb *pcb, struct pbuf *pbuf,
			   err_t err)
{
	struct wget_ctx *ctx = arg;
	struct pbuf *buf;

	if (!pbuf)
		return ERR_BUF;

	if (!ctx->start_time)
		ctx->start_time = get_timer(0);

	for (buf = pbuf; buf; buf = buf->next) {
		memcpy((void *)ctx->daddr, buf->payload, buf->len);
		ctx->daddr += buf->len;
		ctx->size += buf->len;
		if (ctx->size - ctx->prevsize > PROGRESS_PRINT_STEP_BYTES) {
			printf("#");
			ctx->prevsize = ctx->size;
		}
	}

	altcp_recved(pcb, pbuf->tot_len);
	pbuf_free(pbuf);
	return ERR_OK;
}

static void httpc_result_cb(void *arg, httpc_result_t httpc_result,
			    u32_t rx_content_len, u32_t srv_res, err_t err)
{
	struct wget_ctx *ctx = arg;
	ulong elapsed;

	wget_info->status_code = (u32)srv_res;

	if (err == ERR_BUF) {
		ctx->done = FAILURE;
		return;
	}

	if (httpc_result != HTTPC_RESULT_OK) {
		log_err("\nHTTP client error %d\n", httpc_result);
		ctx->done = FAILURE;
		return;
	}
	if (srv_res != 200) {
		log_err("\nHTTP server error %d\n", srv_res);
		ctx->done = FAILURE;
		return;
	}

	elapsed = get_timer(ctx->start_time);
	if (!elapsed)
		elapsed = 1;
	if (rx_content_len > PROGRESS_PRINT_STEP_BYTES)
		printf("\n");
	printf("%u bytes transferred in %lu ms (", rx_content_len, elapsed);
	print_size(rx_content_len / elapsed * 1000, "/s)\n");
	printf("Bytes transferred = %lu (%lx hex)\n", ctx->size, ctx->size);
	if (wget_info->set_bootdev) {
		efi_set_bootdev("Net", "", ctx->path, map_sysmem(ctx->saved_daddr, 0),
				rx_content_len);
	}
	wget_lwip_set_file_size(rx_content_len);
	if (env_set_hex("filesize", rx_content_len) ||
	    env_set_hex("fileaddr", ctx->saved_daddr)) {
		log_err("Could not set filesize or fileaddr\n");
		ctx->done = FAILURE;
		return;
	}

	ctx->done = SUCCESS;
}

static err_t httpc_headers_done_cb(httpc_state_t *connection, void *arg, struct pbuf *hdr,
				   u16_t hdr_len, u32_t content_len)
{
	wget_lwip_fill_info(hdr, hdr_len, content_len);

	if (wget_info->check_buffer_size && (ulong)content_len > wget_info->buffer_size)
		return ERR_BUF;

	return ERR_OK;
}

static int wget_loop(struct udevice *udev, ulong dst_addr, char *uri)
{
<<<<<<< HEAD
=======
	char server_name[SERVER_NAME_SIZE];
#if defined CONFIG_WGET_HTTPS
	altcp_allocator_t tls_allocator;
#endif
>>>>>>> 3073246d
	httpc_connection_t conn;
	httpc_state_t *state;
	struct netif *netif;
	struct wget_ctx ctx;
	char *path;
<<<<<<< HEAD
=======
	u16 port;
	bool is_https;
>>>>>>> 3073246d

	ctx.daddr = dst_addr;
	ctx.saved_daddr = dst_addr;
	ctx.done = NOT_DONE;
	ctx.size = 0;
	ctx.prevsize = 0;
	ctx.start_time = 0;

<<<<<<< HEAD
	if (parse_url(uri, ctx.server_name, &ctx.port, &path))
=======
	if (parse_url(uri, server_name, &port, &path, &is_https))
>>>>>>> 3073246d
		return CMD_RET_USAGE;

	netif = net_lwip_new_netif(udev);
	if (!netif)
		return -1;

	memset(&conn, 0, sizeof(conn));
#if defined CONFIG_WGET_HTTPS
	if (is_https) {
		tls_allocator.alloc = &altcp_tls_alloc;
		tls_allocator.arg =
			altcp_tls_create_config_client(NULL, 0, server_name);

		if (!tls_allocator.arg) {
			log_err("error: Cannot create a TLS connection\n");
			net_lwip_remove_netif(netif);
			return -1;
		}

		conn.altcp_allocator = &tls_allocator;
	}
#endif

	conn.result_fn = httpc_result_cb;
	conn.headers_done_fn = httpc_headers_done_cb;
	ctx.path = path;
	if (httpc_get_file_dns(ctx.server_name, ctx.port, path, &conn, httpc_recv_cb,
			       &ctx, &state)) {
		net_lwip_remove_netif(netif);
		return CMD_RET_FAILURE;
	}

	while (!ctx.done) {
		net_lwip_rx(udev, netif);
		sys_check_timeouts();
		if (ctrlc())
			break;
	}

	net_lwip_remove_netif(netif);

	if (ctx.done == SUCCESS)
		return 0;

	return -1;
}

int wget_with_dns(ulong dst_addr, char *uri)
{
	eth_set_current();

	if (!wget_info)
		wget_info = &default_wget_info;

	return wget_loop(eth_get_dev(), dst_addr, uri);
}

int do_wget(struct cmd_tbl *cmdtp, int flag, int argc, char * const argv[])
{
	char *end;
	char *url;
	ulong dst_addr;
	char nurl[1024];

	if (argc < 2 || argc > 3)
		return CMD_RET_USAGE;

	dst_addr = hextoul(argv[1], &end);
	if (end == (argv[1] + strlen(argv[1]))) {
		if (argc < 3)
			return CMD_RET_USAGE;
		url = argv[2];
	} else {
		dst_addr = image_load_addr;
		url = argv[1];
	}

	if (parse_legacy_arg(url, nurl, sizeof(nurl)))
		return CMD_RET_FAILURE;

	wget_info = &default_wget_info;
	if (wget_with_dns(dst_addr, nurl))
		return CMD_RET_FAILURE;

	return CMD_RET_SUCCESS;
}

/**
 * wget_validate_uri() - validate the uri for wget
 *
 * @uri:	uri string
 *
 * This function follows the current U-Boot wget implementation.
 * scheme: only "http:" is supported
 * authority:
 *   - user information: not supported
 *   - host: supported
 *   - port: not supported(always use the default port)
 *
 * Uri is expected to be correctly percent encoded.
 * This is the minimum check, control codes(0x1-0x19, 0x7F, except '\0')
 * and space character(0x20) are not allowed.
 *
 * TODO: stricter uri conformance check
 *
 * Return:	true on success, false on failure
 */
bool wget_validate_uri(char *uri)
{
	char c;
	bool ret = true;
	char *str_copy, *s, *authority;
	size_t prefix_len = 0;

	for (c = 0x1; c < 0x21; c++) {
		if (strchr(uri, c)) {
			log_err("invalid character is used\n");
			return false;
		}
	}

	if (strchr(uri, 0x7f)) {
		log_err("invalid character is used\n");
		return false;
	}

	if (!strncmp(uri, "http://", strlen("http://"))) {
		prefix_len = strlen("http://");
	} else if (!strncmp(uri, "https://", strlen("https://"))) {
		prefix_len = strlen("https://");
	} else {
		log_err("only http(s):// is supported\n");
		return false;
	}

	str_copy = strdup(uri);
	if (!str_copy)
		return false;

	s = str_copy + strlen("http://");
	authority = strsep(&s, "/");
	if (!s) {
		log_err("invalid uri, no file path\n");
		ret = false;
		goto out;
	}
	s = strchr(authority, '@');
	if (s) {
		log_err("user information is not supported\n");
		ret = false;
		goto out;
	}

out:
	free(str_copy);

	return ret;
}<|MERGE_RESOLUTION|>--- conflicted
+++ resolved
@@ -38,7 +38,6 @@
 	enum done_state done;
 };
 
-<<<<<<< HEAD
 static void wget_lwip_fill_info(struct pbuf *hdr, u16_t hdr_len, u32_t hdr_cont_len)
 {
 	if (wget_info->headers && hdr_len < MAX_HTTP_HEADERS_SIZE)
@@ -51,8 +50,6 @@
 	wget_info->file_size = (ulong)rx_content_len;
 }
 
-static int parse_url(char *url, char *host, u16 *port, char **path)
-=======
 bool wget_validate_uri(char *uri);
 
 int mbedtls_hardware_poll(void *data, unsigned char *output, size_t len,
@@ -79,7 +76,6 @@
 
 static int parse_url(char *url, char *host, u16 *port, char **path,
 		     bool *is_https)
->>>>>>> 3073246d
 {
 	char *p, *pp;
 	long lport;
@@ -287,23 +283,17 @@
 
 static int wget_loop(struct udevice *udev, ulong dst_addr, char *uri)
 {
-<<<<<<< HEAD
-=======
 	char server_name[SERVER_NAME_SIZE];
 #if defined CONFIG_WGET_HTTPS
 	altcp_allocator_t tls_allocator;
 #endif
->>>>>>> 3073246d
 	httpc_connection_t conn;
 	httpc_state_t *state;
 	struct netif *netif;
 	struct wget_ctx ctx;
 	char *path;
-<<<<<<< HEAD
-=======
 	u16 port;
 	bool is_https;
->>>>>>> 3073246d
 
 	ctx.daddr = dst_addr;
 	ctx.saved_daddr = dst_addr;
@@ -312,11 +302,7 @@
 	ctx.prevsize = 0;
 	ctx.start_time = 0;
 
-<<<<<<< HEAD
-	if (parse_url(uri, ctx.server_name, &ctx.port, &path))
-=======
 	if (parse_url(uri, server_name, &port, &path, &is_https))
->>>>>>> 3073246d
 		return CMD_RET_USAGE;
 
 	netif = net_lwip_new_netif(udev);
